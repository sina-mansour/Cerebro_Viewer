--- conflicted
+++ resolved
@@ -27,14 +27,8 @@
 from . import cerebro_brain_utils as cbu
 
 
-<<<<<<< HEAD
 class Cerebro_brain_viewer():
     """Cerebero brain viewer engine
-=======
-class Cerebro_brain_viewer:
-    """
-    Cerebero brain viewer engine
->>>>>>> 8072a084
 
     This class contains the necessary logical units and input/output handlers
     required to visualize various brain imaging formats in the same viewer
@@ -79,7 +73,6 @@
 
     def __init__(
         self,
-<<<<<<< HEAD
         background_color: tuple[float, float, float, float] = (0.1, 0.1, 0.1, 0.0),
         view: str
         | tuple[
@@ -88,13 +81,6 @@
         null_color: tuple[float, float, float, float] = (0.7, 0.7, 0.7, 0.3),
         no_color: tuple[float, float, float, float] = (0.0, 0.0, 0.0, 0.0),
         offscreen: bool = False,
-=======
-        background_color=(0.1, 0.1, 0.1, 0.0),
-        view="R",
-        null_color=(0.7, 0.7, 0.7, 0.3),
-        no_color=(0.0, 0.0, 0.0, 0.0),
-        offscreen=False,
->>>>>>> 8072a084
     ):
         # store intializations
         self.background_color = background_color
