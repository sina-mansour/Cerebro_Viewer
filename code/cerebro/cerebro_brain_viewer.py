--- conflicted
+++ resolved
@@ -317,14 +317,10 @@
             left_surface_file, right_surface_file
         )
 
-<<<<<<< HEAD
         # return object to user
         return cortical_surface_model
 
-    def load_file(self, file_name, load_func, use_cache=True):
-=======
     def _load_file(self, file_name, load_func, use_cache=True):
->>>>>>> b7e23250
         if use_cache and (file_name in self.loaded_files):
             return self.loaded_files[file_name]
         else:
