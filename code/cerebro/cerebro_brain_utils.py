"""
This module contains the utility code to handle neuroimaging data.

The goal is to put relevant functions to open and read various
neuroimaging files in this module.

Here are some capabilities that should be implemented for this module:
- Reading surface gifti files (.gii)
- Reading dscalar data to extract information


Notes
-----
Author: Sina Mansour L.
"""

import os
import matplotlib.pyplot as plt
import numpy as np
import nibabel as nib
from skimage import measure
import trimesh as tm
from scipy import spatial
import open3d as o3d

# Utility template files and directories


cerebro_directory = os.path.abspath(os.path.dirname(__file__))
code_directory = os.path.dirname(cerebro_directory)
data_directory = os.path.join(code_directory, "data")

cifti_template_file = os.path.join(
    data_directory, "templates/HCP/dscalars/ones.dscalar.nii"
)


# Utility lists and dictionaries

volumetric_structure_inclusion_dict = {
    "CIFTI_STRUCTURE_CORTEX_LEFT": [],
    "CIFTI_STRUCTURE_CORTEX_RIGHT": [],
    "CIFTI_STRUCTURE_ACCUMBENS_LEFT": ["all", "subcortex"],
    "CIFTI_STRUCTURE_ACCUMBENS_RIGHT": ["all", "subcortex"],
    "CIFTI_STRUCTURE_AMYGDALA_LEFT": ["all", "subcortex"],
    "CIFTI_STRUCTURE_AMYGDALA_RIGHT": ["all", "subcortex"],
    "CIFTI_STRUCTURE_BRAIN_STEM": ["all"],
    "CIFTI_STRUCTURE_CAUDATE_LEFT": ["all", "subcortex"],
    "CIFTI_STRUCTURE_CAUDATE_RIGHT": ["all", "subcortex"],
    "CIFTI_STRUCTURE_CEREBELLUM_LEFT": ["all"],
    "CIFTI_STRUCTURE_CEREBELLUM_RIGHT": ["all"],
    "CIFTI_STRUCTURE_DIENCEPHALON_VENTRAL_LEFT": ["all", "subcortex"],
    "CIFTI_STRUCTURE_DIENCEPHALON_VENTRAL_RIGHT": ["all", "subcortex"],
    "CIFTI_STRUCTURE_HIPPOCAMPUS_LEFT": ["all", "subcortex"],
    "CIFTI_STRUCTURE_HIPPOCAMPUS_RIGHT": ["all", "subcortex"],
    "CIFTI_STRUCTURE_PALLIDUM_LEFT": ["all", "subcortex"],
    "CIFTI_STRUCTURE_PALLIDUM_RIGHT": ["all", "subcortex"],
    "CIFTI_STRUCTURE_PUTAMEN_LEFT": ["all", "subcortex"],
    "CIFTI_STRUCTURE_PUTAMEN_RIGHT": ["all", "subcortex"],
    "CIFTI_STRUCTURE_THALAMUS_LEFT": ["all", "subcortex"],
    "CIFTI_STRUCTURE_THALAMUS_RIGHT": ["all", "subcortex"],
}

# coefficients of expansions for seperation of subcortical and cerebellar structures in cifti format
cifti_expansion_coeffs = {
    "CIFTI_STRUCTURE_ACCUMBENS_LEFT": (-0.15, 0.25, -0.5),
    "CIFTI_STRUCTURE_ACCUMBENS_RIGHT": (0.15, 0.25, -0.5),
    "CIFTI_STRUCTURE_AMYGDALA_LEFT": (-0.3, 0.25, -0.6),
    "CIFTI_STRUCTURE_AMYGDALA_RIGHT": (0.3, 0.25, -0.6),
    "CIFTI_STRUCTURE_BRAIN_STEM": (0, 0, -0.99),
    "CIFTI_STRUCTURE_CAUDATE_LEFT": (0, 0.35, 0.05),
    "CIFTI_STRUCTURE_CAUDATE_RIGHT": (0, 0.35, 0.05),
    "CIFTI_STRUCTURE_CEREBELLUM_LEFT": (-0.4, -0.3, -0.7),
    "CIFTI_STRUCTURE_CEREBELLUM_RIGHT": (0.4, -0.3, -0.7),
    "CIFTI_STRUCTURE_DIENCEPHALON_VENTRAL_LEFT": (-0.1, 0, -0.4),
    "CIFTI_STRUCTURE_DIENCEPHALON_VENTRAL_RIGHT": (0.1, 0, -0.4),
    "CIFTI_STRUCTURE_HIPPOCAMPUS_LEFT": (-0.25, 0, -0.55),
    "CIFTI_STRUCTURE_HIPPOCAMPUS_RIGHT": (0.25, 0, -0.55),
    "CIFTI_STRUCTURE_PALLIDUM_LEFT": (-0.2, 0.2, -0.25),
    "CIFTI_STRUCTURE_PALLIDUM_RIGHT": (0.2, 0.2, -0.25),
    "CIFTI_STRUCTURE_PUTAMEN_LEFT": (-0.45, 0.15, -0.45),
    "CIFTI_STRUCTURE_PUTAMEN_RIGHT": (0.45, 0.15, -0.45),
    "CIFTI_STRUCTURE_THALAMUS_LEFT": (-0.45, 0.2, 0.0),
    "CIFTI_STRUCTURE_THALAMUS_RIGHT": (0.45, 0.2, 0.0),
}


# Utility functions


def get_data_file(name):
    return os.path.join(data_directory, name)


def get_left_and_right_GIFTI_template_surface(template_surface):
    return (
        get_data_file(
            f"templates/HCP/surfaces/S1200.L.{template_surface}_MSMAll.32k_fs_LR.surf.gii"
        ),
        get_data_file(
            f"templates/HCP/surfaces/S1200.R.{template_surface}_MSMAll.32k_fs_LR.surf.gii"
        ),
    )


def load_GIFTI_surface(surface_file):
    # left ccortical surface
    surface = nib.load(surface_file)
    vertices = surface.darrays[0].data
    triangles = surface.darrays[1].data
    return vertices, triangles


def get_voxels_depth_mask(
    voxels_ijk,
    neighbor_rule="normal",
    peel_threshold=1,
    peel_neighbor_rule="normal",
    peel_depth=[0],
):
    # store voxel information in proper data structures
    voxels_i, voxels_j, voxels_k = voxels_ijk[:, 0], voxels_ijk[:, 1], voxels_ijk[:, 2]
    voxels = set()
    voxel_indices = {}
    all_neighbors = []
    for idx in range(voxels_ijk.shape[0]):
        i = voxels_i[idx]
        j = voxels_j[idx]
        k = voxels_k[idx]
        voxels.add((i, j, k))
        voxel_indices[(i, j, k)] = idx
        neighbors = set()
        # strict neighbors: 26
        if neighbor_rule == "strict":
            max_neighbors = 27
            for ni in [-1, 0, 1]:
                for nj in [-1, 0, 1]:
                    for nk in [-1, 0, 1]:
                        neighbors.add((i + ni, j + nj, k + nk))
        # normal neighbors: 6
        elif neighbor_rule == "normal":
            max_neighbors = 7
            for ni in [-1, 0, 1]:
                neighbors.add((i + ni, j, k))
            for nj in [-1, 0, 1]:
                neighbors.add((i, j + nj, k))
            for nk in [-1, 0, 1]:
                neighbors.add((i, j, k + nk))
        all_neighbors.append(neighbors)
    # now compute depth O(n^3/2)
    depths = np.zeros(voxels_ijk.shape[0])
    current_depth = 0
    while len(voxels) > 0:
        removed_voxels = set()
        for voxel in voxels:
            idx = voxel_indices[voxel]
            # if not all_neighbors[idx].issubset(voxels):
            if len(all_neighbors[idx].intersection(voxels)) < (
                peel_threshold * max_neighbors
            ):
                depths[idx] = current_depth
                i = voxels_i[idx]
                j = voxels_j[idx]
                k = voxels_k[idx]
                removed_voxels.add((i, j, k))
        voxels = voxels.difference(removed_voxels)
        current_depth += 1

    return np.isin(depths, peel_depth)


def generate_surface_marching_cube(
<<<<<<< HEAD
    voxels_ijk, transformation_matrix, smoothing=100, simplify=False
=======
    voxels_ijk, transformation_matrix, smoothing=200, simplify=False
>>>>>>> 4e133fa8
):
    # approximate a surface representation with the marching cube algorithm
    I, J, K = np.meshgrid(*[range(x + 3) for x in voxels_ijk.max(0)], indexing="ij")
    D = I * 0
    for i in range(voxels_ijk.shape[0]):
        D[voxels_ijk[i, 0] + 1, voxels_ijk[i, 1] + 1, voxels_ijk[i, 2] + 1] = 1
    verts_ijk, faces, normals, values = measure.marching_cubes(
        D, 0, allow_degenerate=False, gradient_direction="descent"
    )
    verts_xyz = nib.affines.apply_affine(transformation_matrix, (verts_ijk - 1))
    tmesh = tm.Trimesh(vertices=verts_xyz, faces=faces)

    # smooth and remesh the generated marching cube surface
    if smoothing is not None:
        # tm.smoothing.filter_taubin(tmesh, iterations=smoothing,)
        new_vertices, new_faces = tm.remesh.subdivide(
            vertices=tmesh.vertices, faces=tmesh.faces
        )
        tmesh = tm.Trimesh(vertices=new_vertices, faces=new_faces)
        tm.smoothing.filter_taubin(
            tmesh,
            iterations=smoothing,
        )

    # reduce number of faces if needed
    max_face_count = 1 * faces.shape[0]
    if simplify and (tmesh.faces.shape[0] > max_face_count):
        tmesh = tmesh.simplify_quadratic_decimation(face_count=max_face_count)

    return tmesh.vertices, tmesh.faces


def get_nearest_neighbors(reference_coordinates, query_coordinates):
    # find nearest neighbors of every vertex
    kdtree = spatial.cKDTree(reference_coordinates)
    nearest_distances, nearest_indices = kdtree.query(query_coordinates)

    return (nearest_distances, nearest_indices)<|MERGE_RESOLUTION|>--- conflicted
+++ resolved
@@ -170,11 +170,7 @@
 
 
 def generate_surface_marching_cube(
-<<<<<<< HEAD
-    voxels_ijk, transformation_matrix, smoothing=100, simplify=False
-=======
     voxels_ijk, transformation_matrix, smoothing=200, simplify=False
->>>>>>> 4e133fa8
 ):
     # approximate a surface representation with the marching cube algorithm
     I, J, K = np.meshgrid(*[range(x + 3) for x in voxels_ijk.max(0)], indexing="ij")
