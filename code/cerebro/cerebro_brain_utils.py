--- conflicted
+++ resolved
@@ -207,14 +207,10 @@
 
 
 def generate_surface_marching_cube(
-<<<<<<< HEAD
     voxels_ijk: NDArray,
     transformation_matrix: NDArray,
-    smoothing: int | None = 100,
+    smoothing: int | None = 200,
     simplify: bool = False,
-=======
-    voxels_ijk, transformation_matrix, smoothing=200, simplify=False
->>>>>>> b7e23250
 ):
     """Approximate a surface mesh representation of a volumetric structure.
 
